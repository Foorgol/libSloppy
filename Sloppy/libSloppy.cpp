/*
 *    This is libSloppy, a library of sloppily implemented helper functions.
 *    Copyright (C) 2016 - 2017  Volker Knollmann
 *
 *    This program is free software: you can redistribute it and/or modify
 *    it under the terms of the GNU General Public License as published by
 *    the Free Software Foundation, either version 3 of the License, or
 *    any later version.
 *
 *    This program is distributed in the hope that it will be useful,
 *    but WITHOUT ANY WARRANTY; without even the implied warranty of
 *    MERCHANTABILITY or FITNESS FOR A PARTICULAR PURPOSE.  See the
 *    GNU General Public License for more details.
 *
 *    You should have received a copy of the GNU General Public License
 *    along with this program.  If not, see <http://www.gnu.org/licenses/>.
 */

#include <regex>
<<<<<<< HEAD
#include <cstdio>
=======
#include <iostream>
>>>>>>> 7b538daa

#include <boost/algorithm/string.hpp>
#include <boost/filesystem.hpp>

#include "libSloppy.h"

namespace bfs = boost::filesystem;

namespace Sloppy
{
  void stringSplitter(Sloppy::StringList& target, const std::__cxx11::string& src, const std::__cxx11::string& delim, bool trimStrings)
  {
    // split the source up at 'delim' positions
    //
    // note: boost::split and <regex> don't work well here.
    // regex are complicated because we can't rely on the last
    // segment ending with the delimiter token
    size_t nextStartPos = 0;
    while (nextStartPos < src.length())
    {
      size_t nextDelimPos = src.find(delim, nextStartPos);
      if (nextDelimPos == string::npos) break;

      string s = src.substr(nextStartPos, nextDelimPos - nextStartPos);
      if (trimStrings) boost::trim(s);
      target.push_back(s);
      nextStartPos = nextDelimPos + delim.length();
    }
    if (nextStartPos < src.length())
    {
      string s = src.substr(nextStartPos, src.length() - nextStartPos);
      if (trimStrings) boost::trim(s);
      target.push_back(s);
    }
  }

  //----------------------------------------------------------------------------

  bool replaceString_First(string& src, const string& key, const string& value)
  {
    if (src.empty()) return false;
    if (key.empty()) return false;

    // find first occurence of "key"
    size_t startPos = src.find(key);
    if (startPos == string::npos) return false;

    // replace this first occurence with the new value
    src.replace(startPos, key.length(), value);
    return true;
  }

  //----------------------------------------------------------------------------

  int replaceString_All(string& src, const string& key, const string& value)
  {
    int cnt = 0;
    while (replaceString_First(src, key, value)) ++cnt;

    return cnt;
  }

  //----------------------------------------------------------------------------

  string commaSepStringFromStringList(const StringList& lst, const string &separator)
  {
    string result;

    for (size_t i=0; i<lst.size(); i++)
    {
      const string& v = lst.at(i);
      if (i > 0)
      {
        result += separator;
      }
      result += v;
    }

    return result;
  }

  //----------------------------------------------------------------------------

  bool isValidEmailAddress(const string& email)
  {
    //
    // Well, this is weird. Using the case-insensitive mode
    // of a regex doesn't work as expected. Example: the
    // simple pattern ^[A-Z]+ used with regex::icase does match
    // "ABC", "aaa" but not "abc". I would expect to match "abc"
    // as well. Hmmm....
    //
    // So for the purpose of "simple" regex, I only use the
    // character class A-Z and convert the email address to
    // uppercase first. I hoped the uppercase conversion would
    // not be necessary, but the simple test explained above
    // proved me wrong.
    //
    // The regex is taken from
    // http://www.regular-expressions.info/email.html
    //
    regex reEmail{R"(^(?=[A-Z0-9][A-Z0-9@._%+-]{5,253}+$)[A-Z0-9._%+-]{1,64}+@(?:(?=[A-Z0-9-]{1,63}+\.)[A-Z0-9]++(?:-[A-Z0-9]++)*+\.){1,8}+[A-Z]{2,63}+$)",
                 regex::icase};

    string e{email};
    boost::to_upper(e);
    return regex_match(e, reEmail);
  }

  //----------------------------------------------------------------------------

  bool trimAndCheckString(string& s, size_t maxLen)
  {
    boost::trim(s);
    return (maxLen > 0) ? (!(s.empty() || (s.length() > maxLen))) : (!(s.empty()));
  }

  //----------------------------------------------------------------------------

  bool replaceStringSection(string& data, size_t startIdxToDelete, size_t endIdxToDelete, const string& replacement)
  {
    if (endIdxToDelete < startIdxToDelete) return false;

    if ((startIdxToDelete > (data.size() - 1)) || (endIdxToDelete > (data.size() - 1))) return false;

    string part1;
    if (startIdxToDelete > 0)
    {
      part1 = data.substr(0, startIdxToDelete);
    }

    string part2;
    if (endIdxToDelete < (data.size() - 1))
    {
      part2 = data.substr(endIdxToDelete + 1);
    }

    data = part1 + replacement + part2;

    return true;
  }

  //----------------------------------------------------------------------------

  string getStringSlice(const string& s, size_t idxStart, size_t idxEnd)
  {
    if (idxEnd < idxStart) return "";

    return s.substr(idxStart, idxEnd - idxStart + 1);
  }

  //----------------------------------------------------------------------------
  //----------------------------------------------------------------------------
  //----------------------------------------------------------------------------

  ManagedMemory::ManagedMemory(size_t _len)
      :rawPtr{nullptr}, len{_len}
  {
    if (len == 0)
    {
      throw invalid_argument("Cannot allocate zero bytes of memory!");
    }
  }

  //----------------------------------------------------------------------------

  uint8_t ManagedMemory::byteAt(size_t idx) const
  {
    if (idx >= len)
    {
      throw range_error{"invalid index in ManagedMemory access function!"};
    }

    uint8_t* base = (uint8_t *)rawPtr;
    return base[idx];
  }

  //----------------------------------------------------------------------------

  char ManagedMemory::charAt(size_t idx) const
  {
    if (idx >= len)
    {
      throw range_error{"invalid index in ManagedMemory access function!"};
    }

    char* base = (char *)rawPtr;
    return base[idx];
  }

  //----------------------------------------------------------------------------

  string ManagedMemory::copyToString() const
  {
    if (!(isValid())) return string{};

    return string{static_cast<char*>(rawPtr), static_cast<char*>(rawPtr) + len};
  }

  //----------------------------------------------------------------------------
  //----------------------------------------------------------------------------
  //----------------------------------------------------------------------------

  ManagedBuffer::ManagedBuffer(size_t _len)
    :ManagedMemory{_len}
  {
    rawPtr = malloc(_len);

    // was the allocation successful?
    if (rawPtr == nullptr)
    {
      throw runtime_error{"out of heap"};
    }
  }

  //----------------------------------------------------------------------------

  ManagedBuffer::ManagedBuffer(const string& src)
    :ManagedBuffer{src.size()}
  {
    memcpy(rawPtr, src.c_str(), len);
  }

  //----------------------------------------------------------------------------

  ManagedBuffer::~ManagedBuffer()
  {
    releaseMemory();
  }

  //----------------------------------------------------------------------------

  ManagedBuffer::ManagedBuffer(ManagedBuffer&& other)
  {
    *this = std::move(other);
  }

  //----------------------------------------------------------------------------

  ManagedBuffer& ManagedBuffer::operator=(ManagedBuffer&& other)
  {
    releaseMemory();

    rawPtr = other.rawPtr;
    len = other.len;

    other.rawPtr = nullptr;
    other.len = 0;

    return *this;
  }

  //----------------------------------------------------------------------------

  ManagedBuffer ManagedBuffer::asCopy(const ManagedMemory& src)
  {
    if (!(src.isValid())) return ManagedBuffer{};

    ManagedBuffer cpy{src.getSize()};
    memcpy(cpy.get(), src.get(), src.getSize());

    return std::move(cpy);
  }

  //----------------------------------------------------------------------------

  void ManagedBuffer::shrink(size_t newSize)
  {
    // range check for the new size
    if ((newSize == 0) || (newSize >= len)) return;

    // allocate mem for the new size
    void* newMem = malloc(newSize);
    if (newMem == nullptr)
    {
      throw runtime_error{"out of heap"};
    }

    // copy the data over
    memcpy(newMem, rawPtr, newSize);

    // release the old memory and store the new one
    releaseMemory();
    rawPtr = newMem;
    len = newSize;
  }

  //----------------------------------------------------------------------------

  void ManagedBuffer::releaseMemory()
  {
    if (rawPtr != nullptr) free(rawPtr);
    len = 0;
  }

  //----------------------------------------------------------------------------

  constexpr int ManagedFileDescriptor::DefaultReadWait_ms;

  ManagedFileDescriptor::ManagedFileDescriptor(int _fd)
    :fd{_fd}, readBuf{nullptr}, st{State::Idle}
  {
    if (fd < 0)
    {
      throw InvalidDescriptor{};
    }

    readBuf = (char *)malloc(ReadChunkSize);
    if (readBuf == nullptr)
    {
      ::close(fd);
      throw OutOfMemory{};
    }
  }

  //----------------------------------------------------------------------------

  ManagedFileDescriptor::~ManagedFileDescriptor()
  {
    // wait for the fd to become available
    lock_guard<mutex> lockFd{fdMutex};

    if ((st != State::Closed) && (fd >= 0))
    {
      ::close(fd);
    }

    if (readBuf != nullptr) free(readBuf);
  }

  //----------------------------------------------------------------------------

  bool ManagedFileDescriptor::blockingWrite(const string &data)
  {
    return blockingWrite(data.c_str(), data.size());
  }

  //----------------------------------------------------------------------------

  bool ManagedFileDescriptor::blockingWrite(const ManagedMemory& data)
  {
    return blockingWrite(data.get_c(), data.getSize());
  }

  //----------------------------------------------------------------------------

  bool ManagedFileDescriptor::blockingWrite(const char* ptr, size_t len)
  {
    // wait for the fd to become available
    lock_guard<mutex> lockFd{fdMutex};

    // just to be sure: check the state
    if (st != State::Idle)
    {
      cerr << "FD lock acquired, but FD not idle!" << endl;
      return false;
    }

    // do the actual write
    st = State::Writing;
    int n = write(fd, ptr, len);
    st = State::Idle;

    if (n < 0)
    {
      throw IOError{};
    }
    if (n != len)
    {
      cerr << "FD write: only " << n << " of " << len << " bytes written!" << endl;
    }

    return (((size_t) n) == len);
  }


  //----------------------------------------------------------------------------

  string ManagedFileDescriptor::blockingRead(size_t minLen, size_t maxLen, size_t timeout_ms)
  {
    if (minLen == 0) minLen = 1;   // zero means: no min length which is equivalent to "at least one byte"
    if ((maxLen > 0) && (minLen > maxLen))
    {
      throw InvalidDataSize{};
    }

    // prepare the result string
    string result;

    // special case: if the result length is fixed, use
    // a direct-write-to-buffer version
    if (minLen == maxLen)
    {
      result.resize(maxLen);
      blockingRead((char *)result.c_str(), maxLen, timeout_ms);
      return result;
    }

    // start a stop watch
    auto startTime = chrono::high_resolution_clock::now();

    // wait for the fd to become available
    lock_guard<mutex> lockFd{fdMutex};

    // just to be sure: check the state
    if (st != State::Idle) return string{};

    // do the actual read
    st = State::Reading;
    while (true)
    {
      // determine the maximum number of bytes to be read. do not read
      // more than requested. do not read more than what fits into the buffer
      size_t nMax = (maxLen > 0) ? (maxLen - result.size()) : ReadChunkSize;
      if (nMax > ReadChunkSize) nMax = ReadChunkSize;

      // if there is a timeout specified, calculate the remaining time
      // we may wait for data to become available
      if (timeout_ms > 0)
      {
        auto _elapsedTime = chrono::high_resolution_clock::now() - startTime;
        size_t elapsedTime = chrono::duration_cast<chrono::milliseconds>(_elapsedTime).count();

        if (elapsedTime > timeout_ms)
        {
          st = State::Idle;
          throw ReadTimeout{result};
        }

        // wait for data to become available
        size_t remainingTime = timeout_ms - elapsedTime;
        bool hasData;
        try
        {
          hasData = waitForReadOnDescriptor(fd, remainingTime);
        }
        catch (IOError)
        {
          st = State::Idle;
          throw;
        }

        // evaluate the result
        if (!hasData)
        {
          st = State::Idle;
          throw ReadTimeout{result};
        }

        // continue with reading the data...
      }

      int n = read(fd, readBuf, nMax);

      if (n > 0)
      {
        result += string{readBuf, (size_t)n};
      }
      if (n == 0)  // descriptor is non-blocking
      {
        this_thread::sleep_for(chrono::milliseconds{DefaultReadWait_ms});
      }
      if (n < 0)
      {
        throw IOError{};
      }

      if (result.size() >= minLen) break;
    }

    st = State::Idle;

    return result;
  }

  //----------------------------------------------------------------------------

  ManagedBuffer ManagedFileDescriptor::blockingRead_MB(size_t expectedLen, size_t timeout_ms)
  {
    if (expectedLen == 0)
    {
      throw InvalidDataSize{};
    }

    // prepare the result buffer
    ManagedBuffer result{expectedLen};

    // do the actual read
    try
    {
      blockingRead(result.get_c(), expectedLen, timeout_ms);
    }
    catch (ReadTimeout ex)
    {
      result.shrink(ex.getNumBytesRead());
      throw ReadTimeout{result.copyToString()};
    }

    return result;
  }

  //----------------------------------------------------------------------------

  size_t ManagedFileDescriptor::blockingRead(char* buf, size_t expectedLen, size_t timeout_ms)
  {
    if (expectedLen == 0)
    {
      throw InvalidDataSize{};
    }

    size_t offset = 0;

    // start a stop watch
    auto startTime = chrono::high_resolution_clock::now();

    // wait for the fd to become available
    lock_guard<mutex> lockFd{fdMutex};
    if (st != State::Idle) return 0;

    // do the actual read
    st = State::Reading;
    while (offset != expectedLen)
    {
      // determine the maximum number of bytes to be read.
      size_t remainingBytes = expectedLen - offset;

      // if there is a timeout specified, calculate the remaining time
      // we may wait for data to become available
      if (timeout_ms > 0)
      {
        auto _elapsedTime = chrono::high_resolution_clock::now() - startTime;
        size_t elapsedTime = chrono::duration_cast<chrono::milliseconds>(_elapsedTime).count();

        if (elapsedTime > timeout_ms)
        {
          st = State::Idle;
          throw ReadTimeout{offset};
        }

        // wait for data to become available
        size_t remainingTime = timeout_ms - elapsedTime;
        bool hasData;
        try
        {
          hasData = waitForReadOnDescriptor(fd, remainingTime);
        }
        catch (IOError)
        {
          st = State::Idle;
          throw;
        }

        // evaluate the result
        if (!hasData)
        {
          st = State::Idle;
          throw ReadTimeout{offset};
        }

        // continue with reading the data...
      }

      int n = read(fd, buf + offset, remainingBytes);
      offset += n;

      if (n == 0)  // descriptor is non-blocking
      {
        this_thread::sleep_for(chrono::milliseconds{DefaultReadWait_ms});
      }
      if (n < 0)
      {
        throw IOError{};
      }
    }

    st = State::Idle;

    return offset;
  }

  //----------------------------------------------------------------------------

  void ManagedFileDescriptor::close()
  {
    // wait for the fd to become available
    lock_guard<mutex> lockFd{fdMutex};

    int rc = ::close(fd);
    fd = -1;
    if (rc < 0) throw IOError{};
  }

  //----------------------------------------------------------------------------

  ManagedFileDescriptor::State ManagedFileDescriptor::getState()
  {
    return st;
  }

  //----------------------------------------------------------------------------

  int ManagedFileDescriptor::releaseDescriptor()
  {
    // wait for the fd to become available
    lock_guard<mutex> lockFd{fdMutex};

    // just to be sure: check the state
    if (st != State::Idle) return -1;

    // return the descriptor in state "idle" and
    // set the internal descriptor to an invalid
    // value. the object should be used anymore
    // after this operation

    int tmp = fd;
    fd = -1;
    if (readBuf != nullptr)
    {
      free(readBuf);
      readBuf = nullptr;
    }

    return tmp;
  }

  //----------------------------------------------------------------------------

  bool waitForReadOnDescriptor(int fd, size_t timeout_ms)
  {
    timeval tv;
    tv.tv_sec = timeout_ms / 1000;
    tv.tv_usec = (timeout_ms % 1000) * 1000;
    fd_set readFd;
    FD_ZERO(&readFd);
    FD_SET(fd, &readFd);
    int retVal = select(fd+1, &readFd, nullptr, nullptr, &tv);

    // evaluate the result
    if (retVal < 0)
    {
      throw IOError{};
    }

    return (retVal > 0);
  }


  int strArg(string& s, const string& arg)
  {
    constexpr int NotFound = 999999;
    int minArg = NotFound;

    // determine the lowest argument index
    regex re{R"(%(\d+))"};
    sregex_iterator begin{s.begin(), s.end(), re};
    for (auto it = begin; it != sregex_iterator{}; ++it)
    {
      int argIdx = stoi((*it)[1]);
      if (argIdx < 0) continue;
      if (argIdx < minArg) minArg = argIdx;
    }

    // search / replace the argument with the lowest index
    if (minArg != NotFound)
    {
      string key = "%" + to_string(minArg);
      return replaceString_All(s, key, arg);
    }

    return 0;
  }

  //----------------------------------------------------------------------------

  int strArg(string& s, int arg, int minLen, char fillChar)
  {
    // make the standard case easy and fast:
    // convert to string, replace, done
    string sArg = to_string(arg);
    if (sArg.size() >= minLen) return strArg(s, sArg);

    // if we don't meet the minimum length, apply
    // manual padding and consider the '-' character
    if (arg < 0) --minLen;
    sArg = to_string(abs(arg));
    int cnt = minLen - sArg.size();
    sArg = string(cnt, fillChar) + sArg;
    if (arg < 0) sArg = "-" + sArg;

    return strArg(s, sArg);
  }

  //----------------------------------------------------------------------------

  int strArg(string& s, double arg, int numDigits)
  {
    string fmt = "%";
    if (numDigits >=0) fmt += "." + to_string(numDigits);
    fmt += "f";

    return strArg<double>(s, arg, fmt);
  }

  //----------------------------------------------------------------------------

  StringList getAllFilesInDirTree(const string& baseDir, bool includeDirNameInList)
  {
    bfs::path root{baseDir};
    if (!(bfs::exists(root))) return StringList{};

    StringList result;
    getAllFilesInDirTree_Recursion(root, result, includeDirNameInList);

    return result;
  }

  //----------------------------------------------------------------------------

  void getAllFilesInDirTree_Recursion(const bfs::path & basePath, StringList& resultList, bool includeDirNameInList)
  {

    for (bfs::directory_iterator it{basePath}; it != bfs::directory_iterator{}; ++it)
    {
      if (bfs::is_directory(it->status()))
      {
        getAllFilesInDirTree_Recursion(it->path(), resultList, includeDirNameInList);

        if (!includeDirNameInList) continue;
      }

      resultList.push_back(it->path().native());
    }
  }

  //----------------------------------------------------------------------------



  //----------------------------------------------------------------------------

}<|MERGE_RESOLUTION|>--- conflicted
+++ resolved
@@ -17,11 +17,8 @@
  */
 
 #include <regex>
-<<<<<<< HEAD
+#include <iostream>
 #include <cstdio>
-=======
-#include <iostream>
->>>>>>> 7b538daa
 
 #include <boost/algorithm/string.hpp>
 #include <boost/filesystem.hpp>
@@ -173,6 +170,95 @@
     return s.substr(idxStart, idxEnd - idxStart + 1);
   }
 
+//----------------------------------------------------------------------------
+
+  int strArg(string& s, const string& arg)
+  {
+    constexpr int NotFound = 999999;
+    int minArg = NotFound;
+
+    // determine the lowest argument index
+    regex re{R"(%(\d+))"};
+    sregex_iterator begin{s.begin(), s.end(), re};
+    for (auto it = begin; it != sregex_iterator{}; ++it)
+    {
+      int argIdx = stoi((*it)[1]);
+      if (argIdx < 0) continue;
+      if (argIdx < minArg) minArg = argIdx;
+    }
+
+    // search / replace the argument with the lowest index
+    if (minArg != NotFound)
+    {
+      string key = "%" + to_string(minArg);
+      return replaceString_All(s, key, arg);
+    }
+
+    return 0;
+  }
+
+  //----------------------------------------------------------------------------
+
+  int strArg(string& s, int arg, int minLen, char fillChar)
+  {
+    // make the standard case easy and fast:
+    // convert to string, replace, done
+    string sArg = to_string(arg);
+    if (sArg.size() >= minLen) return strArg(s, sArg);
+
+    // if we don't meet the minimum length, apply
+    // manual padding and consider the '-' character
+    if (arg < 0) --minLen;
+    sArg = to_string(abs(arg));
+    int cnt = minLen - sArg.size();
+    sArg = string(cnt, fillChar) + sArg;
+    if (arg < 0) sArg = "-" + sArg;
+
+    return strArg(s, sArg);
+  }
+
+  //----------------------------------------------------------------------------
+
+  int strArg(string& s, double arg, int numDigits)
+  {
+    string fmt = "%";
+    if (numDigits >=0) fmt += "." + to_string(numDigits);
+    fmt += "f";
+
+    return strArg<double>(s, arg, fmt);
+  }
+
+  //----------------------------------------------------------------------------
+
+  StringList getAllFilesInDirTree(const string& baseDir, bool includeDirNameInList)
+  {
+    bfs::path root{baseDir};
+    if (!(bfs::exists(root))) return StringList{};
+
+    StringList result;
+    getAllFilesInDirTree_Recursion(root, result, includeDirNameInList);
+
+    return result;
+  }
+
+  //----------------------------------------------------------------------------
+
+  void getAllFilesInDirTree_Recursion(const bfs::path & basePath, StringList& resultList, bool includeDirNameInList)
+  {
+
+    for (bfs::directory_iterator it{basePath}; it != bfs::directory_iterator{}; ++it)
+    {
+      if (bfs::is_directory(it->status()))
+      {
+        getAllFilesInDirTree_Recursion(it->path(), resultList, includeDirNameInList);
+
+        if (!includeDirNameInList) continue;
+      }
+
+      resultList.push_back(it->path().native());
+    }
+  }
+
   //----------------------------------------------------------------------------
   //----------------------------------------------------------------------------
   //----------------------------------------------------------------------------
@@ -669,96 +755,6 @@
   }
 
 
-  int strArg(string& s, const string& arg)
-  {
-    constexpr int NotFound = 999999;
-    int minArg = NotFound;
-
-    // determine the lowest argument index
-    regex re{R"(%(\d+))"};
-    sregex_iterator begin{s.begin(), s.end(), re};
-    for (auto it = begin; it != sregex_iterator{}; ++it)
-    {
-      int argIdx = stoi((*it)[1]);
-      if (argIdx < 0) continue;
-      if (argIdx < minArg) minArg = argIdx;
-    }
-
-    // search / replace the argument with the lowest index
-    if (minArg != NotFound)
-    {
-      string key = "%" + to_string(minArg);
-      return replaceString_All(s, key, arg);
-    }
-
-    return 0;
-  }
-
-  //----------------------------------------------------------------------------
-
-  int strArg(string& s, int arg, int minLen, char fillChar)
-  {
-    // make the standard case easy and fast:
-    // convert to string, replace, done
-    string sArg = to_string(arg);
-    if (sArg.size() >= minLen) return strArg(s, sArg);
-
-    // if we don't meet the minimum length, apply
-    // manual padding and consider the '-' character
-    if (arg < 0) --minLen;
-    sArg = to_string(abs(arg));
-    int cnt = minLen - sArg.size();
-    sArg = string(cnt, fillChar) + sArg;
-    if (arg < 0) sArg = "-" + sArg;
-
-    return strArg(s, sArg);
-  }
-
-  //----------------------------------------------------------------------------
-
-  int strArg(string& s, double arg, int numDigits)
-  {
-    string fmt = "%";
-    if (numDigits >=0) fmt += "." + to_string(numDigits);
-    fmt += "f";
-
-    return strArg<double>(s, arg, fmt);
-  }
-
-  //----------------------------------------------------------------------------
-
-  StringList getAllFilesInDirTree(const string& baseDir, bool includeDirNameInList)
-  {
-    bfs::path root{baseDir};
-    if (!(bfs::exists(root))) return StringList{};
-
-    StringList result;
-    getAllFilesInDirTree_Recursion(root, result, includeDirNameInList);
-
-    return result;
-  }
-
-  //----------------------------------------------------------------------------
-
-  void getAllFilesInDirTree_Recursion(const bfs::path & basePath, StringList& resultList, bool includeDirNameInList)
-  {
-
-    for (bfs::directory_iterator it{basePath}; it != bfs::directory_iterator{}; ++it)
-    {
-      if (bfs::is_directory(it->status()))
-      {
-        getAllFilesInDirTree_Recursion(it->path(), resultList, includeDirNameInList);
-
-        if (!includeDirNameInList) continue;
-      }
-
-      resultList.push_back(it->path().native());
-    }
-  }
-
-  //----------------------------------------------------------------------------
-
-
 
   //----------------------------------------------------------------------------
 
